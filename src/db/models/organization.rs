use num_traits::FromPrimitive;
use serde_json::Value;
use std::cmp::Ordering;

<<<<<<< HEAD
use super::{CollectionUser, User, OrgPolicy, OrgPolicyType};
=======
use super::{CollectionUser, OrgPolicy, User};
>>>>>>> ced7f177

db_object! {
    #[derive(Identifiable, Queryable, Insertable, AsChangeset)]
    #[table_name = "organizations"]
    #[primary_key(uuid)]
    pub struct Organization {
        pub uuid: String,
        pub name: String,
        pub billing_email: String,
    }

    #[derive(Identifiable, Queryable, Insertable, AsChangeset)]
    #[table_name = "users_organizations"]
    #[primary_key(uuid)]
    pub struct UserOrganization {
        pub uuid: String,
        pub user_uuid: String,
        pub org_uuid: String,

        pub access_all: bool,
        pub akey: String,
        pub status: i32,
        pub atype: i32,
    }
}

pub enum UserOrgStatus {
    Invited = 0,
    Accepted = 1,
    Confirmed = 2,
}

#[derive(Copy, Clone, PartialEq, Eq, num_derive::FromPrimitive)]
pub enum UserOrgType {
    Owner = 0,
    Admin = 1,
    User = 2,
    Manager = 3,
}

impl UserOrgType {
    pub fn from_str(s: &str) -> Option<Self> {
        match s {
            "0" | "Owner" => Some(UserOrgType::Owner),
            "1" | "Admin" => Some(UserOrgType::Admin),
            "2" | "User" => Some(UserOrgType::User),
            "3" | "Manager" => Some(UserOrgType::Manager),
            _ => None,
        }
    }
}

impl Ord for UserOrgType {
    fn cmp(&self, other: &UserOrgType) -> Ordering {
        // For easy comparison, map each variant to an access level (where 0 is lowest).
        static ACCESS_LEVEL: [i32; 4] = [
            3, // Owner
            2, // Admin
            0, // User
            1, // Manager
        ];
        ACCESS_LEVEL[*self as usize].cmp(&ACCESS_LEVEL[*other as usize])
    }
}

impl PartialOrd for UserOrgType {
    fn partial_cmp(&self, other: &UserOrgType) -> Option<Ordering> {
        Some(self.cmp(other))
    }
}

impl PartialEq<i32> for UserOrgType {
    fn eq(&self, other: &i32) -> bool {
        *other == *self as i32
    }
}

impl PartialOrd<i32> for UserOrgType {
    fn partial_cmp(&self, other: &i32) -> Option<Ordering> {
        if let Some(other) = Self::from_i32(*other) {
            return Some(self.cmp(&other));
        }
        None
    }

    fn gt(&self, other: &i32) -> bool {
        matches!(self.partial_cmp(other), Some(Ordering::Greater))
    }

    fn ge(&self, other: &i32) -> bool {
        matches!(self.partial_cmp(other), Some(Ordering::Greater) | Some(Ordering::Equal))
    }
}

impl PartialEq<UserOrgType> for i32 {
    fn eq(&self, other: &UserOrgType) -> bool {
        *self == *other as i32
    }
}

impl PartialOrd<UserOrgType> for i32 {
    fn partial_cmp(&self, other: &UserOrgType) -> Option<Ordering> {
        if let Some(self_type) = UserOrgType::from_i32(*self) {
            return Some(self_type.cmp(other));
        }
        None
    }

    fn lt(&self, other: &UserOrgType) -> bool {
        matches!(self.partial_cmp(other), Some(Ordering::Less) | None)
    }

    fn le(&self, other: &UserOrgType) -> bool {
        matches!(self.partial_cmp(other), Some(Ordering::Less) | Some(Ordering::Equal) | None)
    }
}

/// Local methods
impl Organization {
    pub fn new(name: String, billing_email: String) -> Self {
        Self {
            uuid: crate::util::get_uuid(),

            name,
            billing_email,
        }
    }

    pub fn to_json(&self) -> Value {
        json!({
            "Id": self.uuid,
            "Identifier": null, // not supported by us
            "Name": self.name,
            "Seats": 10, // The value doesn't matter, we don't check server-side
            "MaxCollections": 10, // The value doesn't matter, we don't check server-side
            "MaxStorageGb": 10, // The value doesn't matter, we don't check server-side
            "Use2fa": true,
            "UseDirectory": false,
            "UseEvents": false,
            "UseGroups": false,
            "UseTotp": true,
            "UsePolicies": true,
            "UseSso": false, // We do not support SSO
            "SelfHost": true,
            "UseApi": false, // not supported by us

            "BusinessName": null,
            "BusinessAddress1": null,
            "BusinessAddress2": null,
            "BusinessAddress3": null,
            "BusinessCountry": null,
            "BusinessTaxNumber": null,

            "BillingEmail": self.billing_email,
            "Plan": "TeamsAnnually",
            "PlanType": 5, // TeamsAnnually plan
            "UsersGetPremium": true,
            "Object": "organization",
        })
    }
}

impl UserOrganization {
    pub fn new(user_uuid: String, org_uuid: String) -> Self {
        Self {
            uuid: crate::util::get_uuid(),

            user_uuid,
            org_uuid,

            access_all: false,
            akey: String::new(),
            status: UserOrgStatus::Accepted as i32,
            atype: UserOrgType::User as i32,
        }
    }
}

use crate::db::DbConn;

use crate::api::EmptyResult;
use crate::error::MapResult;

/// Database methods
impl Organization {
    pub fn save(&self, conn: &DbConn) -> EmptyResult {
        UserOrganization::find_by_org(&self.uuid, conn).iter().for_each(|user_org| {
            User::update_uuid_revision(&user_org.user_uuid, conn);
        });

        db_run! { conn:
            sqlite, mysql {
                match diesel::replace_into(organizations::table)
                    .values(OrganizationDb::to_db(self))
                    .execute(conn)
                {
                    Ok(_) => Ok(()),
                    // Record already exists and causes a Foreign Key Violation because replace_into() wants to delete the record first.
                    Err(diesel::result::Error::DatabaseError(diesel::result::DatabaseErrorKind::ForeignKeyViolation, _)) => {
                        diesel::update(organizations::table)
                            .filter(organizations::uuid.eq(&self.uuid))
                            .set(OrganizationDb::to_db(self))
                            .execute(conn)
                            .map_res("Error saving organization")
                    }
                    Err(e) => Err(e.into()),
                }.map_res("Error saving organization")

            }
            postgresql {
                let value = OrganizationDb::to_db(self);
                diesel::insert_into(organizations::table)
                    .values(&value)
                    .on_conflict(organizations::uuid)
                    .do_update()
                    .set(&value)
                    .execute(conn)
                    .map_res("Error saving organization")
            }
        }
    }

    pub fn delete(self, conn: &DbConn) -> EmptyResult {
        use super::{Cipher, Collection};

        Cipher::delete_all_by_organization(&self.uuid, &conn)?;
        Collection::delete_all_by_organization(&self.uuid, &conn)?;
        UserOrganization::delete_all_by_organization(&self.uuid, &conn)?;
        OrgPolicy::delete_all_by_organization(&self.uuid, &conn)?;

        db_run! { conn: {
            diesel::delete(organizations::table.filter(organizations::uuid.eq(self.uuid)))
                .execute(conn)
                .map_res("Error saving organization")
        }}
    }

    pub fn find_by_uuid(uuid: &str, conn: &DbConn) -> Option<Self> {
        db_run! { conn: {
            organizations::table
                .filter(organizations::uuid.eq(uuid))
                .first::<OrganizationDb>(conn)
                .ok().from_db()
        }}
    }

    pub fn get_all(conn: &DbConn) -> Vec<Self> {
        db_run! { conn: {
            organizations::table.load::<OrganizationDb>(conn).expect("Error loading organizations").from_db()
        }}
    }
}

impl UserOrganization {
    pub fn to_json(&self, conn: &DbConn) -> Value {
        let org = Organization::find_by_uuid(&self.org_uuid, conn).unwrap();

        json!({
            "Id": self.org_uuid,
            "Identifier": null, // not supported by us
            "Name": org.name,
            "Seats": 10, // The value doesn't matter, we don't check server-side
            "MaxCollections": 10, // The value doesn't matter, we don't check server-side
            "UsersGetPremium": true,

            "Use2fa": true,
            "UseDirectory": false,
            "UseEvents": false,
            "UseGroups": false,
            "UseTotp": true,
            "UsePolicies": true,
            "UseApi": false, // not supported by us
            "SelfHost": true,
            "SsoBound": false, // We do not support SSO
            "UseSso": false, // We do not support SSO
            // TODO: Add support for Business Portal
            // Upstream is moving Policies and SSO management outside of the web-vault to /portal
            // For now they still have that code also in the web-vault, but they will remove it at some point.
            // https://github.com/bitwarden/server/tree/master/bitwarden_license/src/
            "UseBusinessPortal": false, // Disable BusinessPortal Button

            // TODO: Add support for Custom User Roles
            // See: https://bitwarden.com/help/article/user-types-access-control/#custom-role
            // "Permissions": {
            //     "AccessBusinessPortal": false,
            //     "AccessEventLogs": false,
            //     "AccessImportExport": false,
            //     "AccessReports": false,
            //     "ManageAllCollections": false,
            //     "ManageAssignedCollections": false,
            //     "ManageGroups": false,
            //     "ManagePolicies": false,
            //     "ManageSso": false,
            //     "ManageUsers": false
            // },

            "MaxStorageGb": 10, // The value doesn't matter, we don't check server-side

            // These are per user
            "Key": self.akey,
            "Status": self.status,
            "Type": self.atype,
            "Enabled": true,

            "Object": "profileOrganization",
        })
    }

    pub fn to_json_user_details(&self, conn: &DbConn) -> Value {
        let user = User::find_by_uuid(&self.user_uuid, conn).unwrap();

        json!({
            "Id": self.uuid,
            "UserId": self.user_uuid,
            "Name": user.name,
            "Email": user.email,

            "Status": self.status,
            "Type": self.atype,
            "AccessAll": self.access_all,

            "Object": "organizationUserUserDetails",
        })
    }

    pub fn to_json_user_access_restrictions(&self, col_user: &CollectionUser) -> Value {
        json!({
            "Id": self.uuid,
            "ReadOnly": col_user.read_only,
            "HidePasswords": col_user.hide_passwords,
        })
    }

    pub fn to_json_details(&self, conn: &DbConn) -> Value {
        let coll_uuids = if self.access_all {
            vec![] // If we have complete access, no need to fill the array
        } else {
            let collections = CollectionUser::find_by_organization_and_user_uuid(&self.org_uuid, &self.user_uuid, conn);
            collections
                .iter()
                .map(|c| {
                    json!({
                        "Id": c.collection_uuid,
                        "ReadOnly": c.read_only,
                        "HidePasswords": c.hide_passwords,
                    })
                })
                .collect()
        };

        json!({
            "Id": self.uuid,
            "UserId": self.user_uuid,

            "Status": self.status,
            "Type": self.atype,
            "AccessAll": self.access_all,
            "Collections": coll_uuids,

            "Object": "organizationUserDetails",
        })
    }
    pub fn save(&self, conn: &DbConn) -> EmptyResult {
        User::update_uuid_revision(&self.user_uuid, conn);

        db_run! { conn:
            sqlite, mysql {
                match diesel::replace_into(users_organizations::table)
                    .values(UserOrganizationDb::to_db(self))
                    .execute(conn)
                {
                    Ok(_) => Ok(()),
                    // Record already exists and causes a Foreign Key Violation because replace_into() wants to delete the record first.
                    Err(diesel::result::Error::DatabaseError(diesel::result::DatabaseErrorKind::ForeignKeyViolation, _)) => {
                        diesel::update(users_organizations::table)
                            .filter(users_organizations::uuid.eq(&self.uuid))
                            .set(UserOrganizationDb::to_db(self))
                            .execute(conn)
                            .map_res("Error adding user to organization")
                    }
                    Err(e) => Err(e.into()),
                }.map_res("Error adding user to organization")
            }
            postgresql {
                let value = UserOrganizationDb::to_db(self);
                diesel::insert_into(users_organizations::table)
                    .values(&value)
                    .on_conflict(users_organizations::uuid)
                    .do_update()
                    .set(&value)
                    .execute(conn)
                    .map_res("Error adding user to organization")
            }
        }
    }

    pub fn delete(self, conn: &DbConn) -> EmptyResult {
        User::update_uuid_revision(&self.user_uuid, conn);

        CollectionUser::delete_all_by_user_and_org(&self.user_uuid, &self.org_uuid, &conn)?;

        db_run! { conn: {
            diesel::delete(users_organizations::table.filter(users_organizations::uuid.eq(self.uuid)))
                .execute(conn)
                .map_res("Error removing user from organization")
        }}
    }

    pub fn delete_all_by_organization(org_uuid: &str, conn: &DbConn) -> EmptyResult {
        for user_org in Self::find_by_org(&org_uuid, &conn) {
            user_org.delete(&conn)?;
        }
        Ok(())
    }

    pub fn delete_all_by_user(user_uuid: &str, conn: &DbConn) -> EmptyResult {
        for user_org in Self::find_any_state_by_user(&user_uuid, &conn) {
            user_org.delete(&conn)?;
        }
        Ok(())
    }

    pub fn find_by_email_and_org(email: &str, org_id: &str, conn: &DbConn) -> Option<UserOrganization> {
        if let Some(user) = super::User::find_by_mail(email, conn) {
            if let Some(user_org) = UserOrganization::find_by_user_and_org(&user.uuid, org_id, &conn) {
                return Some(user_org);
            }
        }

        None
    }

    pub fn has_status(&self, status: UserOrgStatus) -> bool {
        self.status == status as i32
    }

    pub fn has_type(&self, user_type: UserOrgType) -> bool {
        self.atype == user_type as i32
    }

    pub fn has_full_access(&self) -> bool {
        (self.access_all || self.atype >= UserOrgType::Admin) && self.has_status(UserOrgStatus::Confirmed)
    }

    pub fn find_by_uuid(uuid: &str, conn: &DbConn) -> Option<Self> {
        db_run! { conn: {
            users_organizations::table
                .filter(users_organizations::uuid.eq(uuid))
                .first::<UserOrganizationDb>(conn)
                .ok().from_db()
        }}
    }

    pub fn find_by_uuid_and_org(uuid: &str, org_uuid: &str, conn: &DbConn) -> Option<Self> {
        db_run! { conn: {
            users_organizations::table
                .filter(users_organizations::uuid.eq(uuid))
                .filter(users_organizations::org_uuid.eq(org_uuid))
                .first::<UserOrganizationDb>(conn)
                .ok().from_db()
        }}
    }

    pub fn find_by_user(user_uuid: &str, conn: &DbConn) -> Vec<Self> {
        db_run! { conn: {
            users_organizations::table
                .filter(users_organizations::user_uuid.eq(user_uuid))
                .filter(users_organizations::status.eq(UserOrgStatus::Confirmed as i32))
                .load::<UserOrganizationDb>(conn)
                .unwrap_or_default().from_db()
        }}
    }

    pub fn find_invited_by_user(user_uuid: &str, conn: &DbConn) -> Vec<Self> {
        db_run! { conn: {
            users_organizations::table
                .filter(users_organizations::user_uuid.eq(user_uuid))
                .filter(users_organizations::status.eq(UserOrgStatus::Invited as i32))
                .load::<UserOrganizationDb>(conn)
                .unwrap_or_default().from_db()
        }}
    }

    pub fn find_any_state_by_user(user_uuid: &str, conn: &DbConn) -> Vec<Self> {
        db_run! { conn: {
            users_organizations::table
                .filter(users_organizations::user_uuid.eq(user_uuid))
                .load::<UserOrganizationDb>(conn)
                .unwrap_or_default().from_db()
        }}
    }

    pub fn find_by_org(org_uuid: &str, conn: &DbConn) -> Vec<Self> {
        db_run! { conn: {
            users_organizations::table
                .filter(users_organizations::org_uuid.eq(org_uuid))
                .load::<UserOrganizationDb>(conn)
                .expect("Error loading user organizations").from_db()
        }}
    }

    pub fn count_by_org(org_uuid: &str, conn: &DbConn) -> i64 {
        db_run! { conn: {
            users_organizations::table
                .filter(users_organizations::org_uuid.eq(org_uuid))
                .count()
                .first::<i64>(conn)
                .ok()
                .unwrap_or(0)
        }}
    }

    pub fn find_by_org_and_type(org_uuid: &str, atype: i32, conn: &DbConn) -> Vec<Self> {
        db_run! { conn: {
            users_organizations::table
                .filter(users_organizations::org_uuid.eq(org_uuid))
                .filter(users_organizations::atype.eq(atype))
                .load::<UserOrganizationDb>(conn)
                .expect("Error loading user organizations").from_db()
        }}
    }

    pub fn find_by_user_and_org(user_uuid: &str, org_uuid: &str, conn: &DbConn) -> Option<Self> {
        db_run! { conn: {
            users_organizations::table
                .filter(users_organizations::user_uuid.eq(user_uuid))
                .filter(users_organizations::org_uuid.eq(org_uuid))
                .first::<UserOrganizationDb>(conn)
                .ok().from_db()
        }}
    }

    pub fn find_by_user_and_policy(user_uuid: &str, policy_type: OrgPolicyType, conn: &DbConn) -> Vec<Self> {
        db_run! { conn: {
            users_organizations::table
                .inner_join(
                    org_policies::table.on(
                        org_policies::org_uuid.eq(users_organizations::org_uuid)
                            .and(users_organizations::user_uuid.eq(user_uuid))
                            .and(org_policies::atype.eq(policy_type as i32))
                            .and(org_policies::enabled.eq(true)))
                )
                .filter(
                    users_organizations::status.eq(UserOrgStatus::Confirmed as i32)
                )
                .select(users_organizations::all_columns)
                .load::<UserOrganizationDb>(conn)
                .unwrap_or_default().from_db()
        }}
    }

    pub fn find_by_cipher_and_org(cipher_uuid: &str, org_uuid: &str, conn: &DbConn) -> Vec<Self> {
        db_run! { conn: {
            users_organizations::table
            .filter(users_organizations::org_uuid.eq(org_uuid))
            .left_join(users_collections::table.on(
                users_collections::user_uuid.eq(users_organizations::user_uuid)
            ))
            .left_join(ciphers_collections::table.on(
                ciphers_collections::collection_uuid.eq(users_collections::collection_uuid).and(
                    ciphers_collections::cipher_uuid.eq(&cipher_uuid)
                )
            ))
            .filter(
                users_organizations::access_all.eq(true).or( // AccessAll..
                    ciphers_collections::cipher_uuid.eq(&cipher_uuid) // ..or access to collection with cipher
                )
            )
            .select(users_organizations::all_columns)
            .load::<UserOrganizationDb>(conn).expect("Error loading user organizations").from_db()
        }}
    }

    pub fn find_by_collection_and_org(collection_uuid: &str, org_uuid: &str, conn: &DbConn) -> Vec<Self> {
        db_run! { conn: {
            users_organizations::table
            .filter(users_organizations::org_uuid.eq(org_uuid))
            .left_join(users_collections::table.on(
                users_collections::user_uuid.eq(users_organizations::user_uuid)
            ))
            .filter(
                users_organizations::access_all.eq(true).or( // AccessAll..
                    users_collections::collection_uuid.eq(&collection_uuid) // ..or access to collection with cipher
                )
            )
            .select(users_organizations::all_columns)
            .load::<UserOrganizationDb>(conn).expect("Error loading user organizations").from_db()
        }}
    }
}

#[cfg(test)]
mod tests {
    use super::*;

    #[test]
    #[allow(non_snake_case)]
    fn partial_cmp_UserOrgType() {
        assert!(UserOrgType::Owner > UserOrgType::Admin);
        assert!(UserOrgType::Admin > UserOrgType::Manager);
        assert!(UserOrgType::Manager > UserOrgType::User);
    }
}<|MERGE_RESOLUTION|>--- conflicted
+++ resolved
@@ -2,11 +2,7 @@
 use serde_json::Value;
 use std::cmp::Ordering;
 
-<<<<<<< HEAD
-use super::{CollectionUser, User, OrgPolicy, OrgPolicyType};
-=======
-use super::{CollectionUser, OrgPolicy, User};
->>>>>>> ced7f177
+use super::{CollectionUser, OrgPolicy, OrgPolicyType, User};
 
 db_object! {
     #[derive(Identifiable, Queryable, Insertable, AsChangeset)]
