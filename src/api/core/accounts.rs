--- conflicted
+++ resolved
@@ -276,36 +276,6 @@
     if user.is_none() {
         return Ok(());
     }
-<<<<<<< HEAD
-}
-
-#[derive(Deserialize)]
-#[allow(non_snake_case)]
-struct PreloginData {
-    Email: String,
-}
-
-#[post("/accounts/prelogin", data = "<data>")]
-fn prelogin(data: JsonUpcase<PreloginData>, conn: DbConn) -> JsonResult {
-    let data: PreloginData = data.into_inner().data;
-
-    match User::find_by_mail(&data.Email, &conn) {
-        Some(user) => {
-            let kdf_type = 0; // PBKDF2: 0
-
-            let _server_iter = user.password_iterations;
-            let client_iter = 5000; // TODO: Make iterations user configurable
-
-            
-            Ok(Json(json!({
-                "Kdf": kdf_type,
-                "KdfIterations": client_iter
-            })))
-        },
-        None => err!("Invalid user"),
-    }
-}
-=======
 
     let user = user.unwrap();
     if let Some(ref mail_config) = CONFIG.mail {
@@ -322,4 +292,30 @@
 
     Ok(())
 }
->>>>>>> 37d88be2
+
+#[derive(Deserialize)]
+#[allow(non_snake_case)]
+struct PreloginData {
+    Email: String,
+}
+
+#[post("/accounts/prelogin", data = "<data>")]
+fn prelogin(data: JsonUpcase<PreloginData>, conn: DbConn) -> JsonResult {
+    let data: PreloginData = data.into_inner().data;
+
+    match User::find_by_mail(&data.Email, &conn) {
+        Some(user) => {
+            let kdf_type = 0; // PBKDF2: 0
+
+            let _server_iter = user.password_iterations;
+            let client_iter = 5000; // TODO: Make iterations user configurable
+
+            
+            Ok(Json(json!({
+                "Kdf": kdf_type,
+                "KdfIterations": client_iter
+            })))
+        },
+        None => err!("Invalid user"),
+    }
+}
